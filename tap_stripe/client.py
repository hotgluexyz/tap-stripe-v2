"""REST client handling, including stripeStream base class."""

from datetime import datetime
from typing import Any, Dict, Iterable, Optional, cast

import requests
from requests.exceptions import JSONDecodeError
from memoization import cached
from backports.cached_property import cached_property
from singer_sdk.authenticators import BearerTokenAuthenticator
from singer_sdk.helpers.jsonpath import extract_jsonpath
from singer_sdk.streams import RESTStream
from pendulum import parse
from typing import Any, Callable, Dict, Iterable, Optional
import backoff
from singer_sdk.exceptions import RetriableAPIError, FatalAPIError

import singer
from singer import StateMessage

class stripeStream(RESTStream):
    """stripe stream class."""

    url_base = "https://api.stripe.com/v1/"
    _page_size = 100

    records_jsonpath = "$.data[*]"
    primary_keys = ["id"]
    event_filter = None
    event_ids = []
    ignore_statuscode = [404]
    params = {}
    invoice_lines = []
    expand = []
    fullsync_ids = []
    get_data_from_id = False

    @cached
    def get_starting_time(self, context):
        start_date = parse(self.config.get("start_date"))
        rep_key = self.get_starting_timestamp(context)
        return rep_key or start_date

    @property
    def last_id_jsonpath(self):
        jsonpath = self.records_jsonpath.replace("*", "-1")
        return f"{jsonpath}.id"

    @property
    def authenticator(self) -> BearerTokenAuthenticator:
        """Return a new authenticator object."""
        return BearerTokenAuthenticator.create_for_stream(
            self, token=self.config.get("access_token") or self.config.get("client_secret")
        )

    @property
    def http_headers(self) -> dict:
        """Return headers dict to be used for HTTP requests."""
        result = self._http_headers
        result["Stripe-Version"] = "2022-11-15"
        if self.config.get("account_id"):
            result["Stripe-Account"] = self.config.get("account_id")
        return result

    def get_next_page_token(
        self, response: requests.Response, previous_token: Optional[Any]
    ) -> Optional[Any]:
        """Return a token for identifying next page or None if no more pages."""
        has_more = (response.json() or {}).get("has_more")
        if has_more:
            return next(extract_jsonpath(self.last_id_jsonpath, response.json()), None)
        return None

    def get_url_params(
        self, context: Optional[dict], next_page_token: Optional[Any]
    ) -> Dict[str, Any]:
        """Return a dictionary of values to be used in URL parameterization."""
        params: dict = self.params.copy()
        params["limit"] = self._page_size
        if next_page_token:
            params["starting_after"] = next_page_token
        if self.replication_key and self.path != "credit_notes":
            start_date = self.get_starting_time(context)
            params["created[gte]"] = int(start_date.timestamp())
        if self.path == "events" and self.event_filter:
            params["type"] = self.event_filter
        if not self.get_from_events and self.expand:
            params["expand[]"] = self.expand
        return params

    @property
    def get_from_events(self):
        state_date = self.get_starting_time({}).replace(tzinfo=None)
        start_date = parse(self.config.get("start_date")).replace(tzinfo=None)
        return state_date != start_date

    @cached_property
    def datetime_fields(self):
        datetime_fields = []
        for key, value in self.schema["properties"].items():
            if value.get("format") == "date-time":
                datetime_fields.append(key)
        return datetime_fields

    def post_process(self, row: dict, context: Optional[dict]) -> dict:
        """As needed, append or transform raw data to match expected structure."""
        for field in self.datetime_fields:
            if row.get(field):
                dt_field = datetime.utcfromtimestamp(int(row[field]))
                row[field] = dt_field.isoformat()
        return row
    
    @property
    def not_sync_invoice_status(self):
        not_sync_invoice_status = self.config.get("inc_sync_ignore_invoice_status")
        if not_sync_invoice_status:
            return not_sync_invoice_status.split(",")
        return ["deleted"]

    def parse_response(self, response: requests.Response) -> Iterable[dict]:
        decorated_request = self.request_decorator(self._request)
        base_url = "/".join(self.url_base.split("/")[:-2])
        try:
            records = extract_jsonpath(self.records_jsonpath, input=response.json())
        except:
            records = response

        if self.name == "plans" and self.path == "events":
            records = list(records)
            # for plans get all prices, including the updated ones from subscriptions
            plans = [plan for plan in records if plan["type"].startswith("plan")]
            # Extract plans from the subscriptions
            subscription_plans = []
            [subscription_plans.extend(item.get("data", {}).get("object", {}).get("items", {}).get("data", [])) for item in records if (item["type"] == "customer.subscription.updated")]
            subscription_plans = [item["plan"] for item in subscription_plans]

            invoice_plans = []
            [invoice_plans.extend(item.get("data", {}).get("object", {}).get("lines", {}).get("data", [])) for item in records if (item["type"].startswith("invoice"))]
            invoice_plans = [item.get("price") or item.get("plan") for item in invoice_plans if item.get("price") is not None or item.get("plan") is not None]

            # Combine both sets of plans
            records = plans + subscription_plans + invoice_plans
        if self.name == "products" and self.path == "events":
            records = list(records)
            # for products get all products, including the updated ones from invoiceitems
            products = [product.get("data", {}).get("object") for product in records if product["type"].startswith("product")]
            # Extract plans from the subscriptions
            invoiceitems_products = []
            [invoiceitems_products.extend(item.get("data", {}).get("object", {}).get("lines", {}).get("data", [])) for item in records if item["type"].startswith("invoice")]
            invoiceitems_products = [item.get("price") or item.get("plan") for item in invoiceitems_products if item.get("price") is not None or item.get("plan") is not None]
            # get product ids
            [item.update({"id": item["product"]}) for item in invoiceitems_products]
            # Combine both sets of plans
            records = products + invoiceitems_products

        for record in records:
            # logic for incremental syncs
            if self.name != "events" and ((self.path == "events" and self.get_from_events) or self.get_data_from_id): 
                event_date = record["created"]
                if self.name not in ["plans", "products"]:
                    record = record["data"]["object"]
                record_id = record.get("id")
                if (
                    not record_id
                    or (record_id in self.event_ids)
                    or (
                        self.object != record["object"]
                        if self.object not in ["plan", "product"]
                        else False
                    )
                ):
                    continue

                # filter status that we need to ignore, ignore deleted status as default
                if record.get("status") in self.not_sync_invoice_status:
                    self.logger.debug(f"{self.name} with id {record_id} skipped due to status {record.get('status')}")
                    continue
                # using prices API instead of plans API
                if self.name == "plans":
                    url = base_url + f"/v1/prices/{record_id}"
                # discounts is a synthetic stream, it uses data from invoices
                elif self.name == "discounts":
                    url = base_url + f"/v1/invoices/{record_id}"
                else:
                    url = base_url + f"/v1/{self.name}/{record['id']}"
                params = {}
                if self.expand:
                    params["expand[]"] = self.expand

                response_obj = decorated_request(
                    self.prepare_request_lines(url, params), {}
                )
                if response_obj.status_code in self.ignore_statuscode:
                    self.logger.debug(f"{self.name} with id {record_id} skipped")
                    continue
                record = response_obj.json()
                record["updated"] = event_date

                # add record id to event_ids to not get dupplicates in incremental syncs
                self.event_ids.append(record_id)
            if not record.get("updated") and "created" in record:
                record["updated"] = record["created"]
            
            # iterate through lines pages
            if "lines" in record:
                if record["lines"].get("has_more"):
                    next_page_token = self.get_next_page_token_lines(record["lines"])
                    url = base_url + record["lines"]["url"]
                    lines = record["lines"].get("data", [])
                    while next_page_token:
                        params = {"limit": 100, "starting_after": next_page_token}
                        lines_response = decorated_request(
                            self.prepare_request_lines(url, params), {}
                        )
                        response_obj = lines_response.json()
                        next_page_token = self.get_next_page_token_lines(response_obj)
                        response_data = response_obj.get("data", [])
                        lines.extend(response_data)
                    record["lines"]["data"] = lines
                    record["lines"]["has_more"] = False
            
            # clean dupplicates for fullsync streams that fetch data from more than one endpoint
            if hasattr(self, "from_invoice_items"):
                if self.from_invoice_items:
                    if record["id"] in self.fullsync_ids:
                        continue
            yield record

    def get_next_page_token_lines(self, response: requests.Response) -> Optional[Any]:
        """Return a token for identifying next page or None if no more pages."""
        has_more = extract_jsonpath("$.has_more", response)
        if has_more:
            return next(extract_jsonpath(self.last_id_jsonpath, response), None)
        return None

    def prepare_request_lines(self, url, params) -> requests.PreparedRequest:
        http_method = self.rest_method
        headers = self.http_headers
        authenticator = self.authenticator
        if authenticator:
            headers.update(authenticator.auth_headers or {})
        request = cast(
            requests.PreparedRequest,
            self.requests_session.prepare_request(
                requests.Request(
                    method=http_method,
                    url=url,
                    params=params,
                    headers=headers,
                ),
            ),
        )
        return request
    

    def request_decorator(self, func: Callable) -> Callable:
        decorator: Callable = backoff.on_exception(
            backoff.expo,
            (
                RetriableAPIError,
                requests.exceptions.ReadTimeout,
                requests.exceptions.ConnectionError,
                requests.exceptions.RequestException,
                ConnectionError,
            ),
            max_tries=5,
            factor=2,
        )(func)
        return decorator


    def response_error_message(self, response: requests.Response) -> str:
        """Build error message for invalid http statuses.

        Args:
            response: A `requests.Response`_ object.

        Returns:
            str: The error message
        """
        if 400 <= response.status_code < 500:
            error_type = "Client"
        else:
            error_type = "Server"

        try:
            response_content = response.json()
    
            if response_content.get("error"):
                error = response_content.get("error")
                return f'Error: {error.get("message")} at path {self.path}'
        except JSONDecodeError:
            # ignore JSON errors
            pass

        return (
            f"{response.status_code} {error_type} Error: "
            f"{response.text} for path: {self.path}"
        )

    def validate_response(self, response: requests.Response) -> None:
        if (
            response.status_code in self.extra_retry_statuses
            or 500 <= response.status_code < 600
        ):
            msg = self.response_error_message(response)
            raise RetriableAPIError(msg, response)
        elif 400 <= response.status_code < 500 and response.status_code not in self.ignore_statuscode:
            msg = self.response_error_message(response)
            raise FatalAPIError(msg)

    def _write_state_message(self) -> None:
        """Write out a STATE message with the latest state."""
        tap_state = self.tap_state

        if tap_state and tap_state.get("bookmarks"):
            for stream_name in tap_state.get("bookmarks").keys():
                if tap_state["bookmarks"][stream_name].get("partitions"):
<<<<<<< HEAD
                    # invoice_items is a child stream but it also fetches data using its own rep key
                    # so we need to keep the rep_key_value at the header level and clean partitions too
                    if self.name == "invoice_items" and stream_name == "invoice_items":
                        if "progress_markers" in self.stream_state:
                            tap_state["bookmarks"][stream_name].update({"replication_key_value": self.stream_state["progress_markers"].get("replication_key_value")})

                            tap_state["bookmarks"][stream_name].update({"partitions": []})
                        if "replication_key" not in tap_state["bookmarks"][stream_name]:
                            tap_state["bookmarks"][stream_name]["replication_key"] = self.replication_key
                        continue
                    tap_state["bookmarks"][stream_name] = {"partitions": []}
=======
                    tap_state["bookmarks"][stream_name]["partitions"] = []
>>>>>>> ad7935f1

        singer.write_message(StateMessage(value=tap_state))


class StripeStreamV2(stripeStream):
    """Class for the streams that need to get data from invoice items in full sync and more than one event in incremental syncs """

    def request_records(self, context: Optional[dict]) -> Iterable[dict]:
        # activate flag if it's a full sync to fetch prices from invoiceitems
        if not self.stream_state.get("replication_key"):
            self.from_invoice_items = True
        return super().request_records(context)

    def get_next_page_token(self, response, previous_token):
        next_page_token = super().get_next_page_token(response, previous_token)
        # get a dummy next page token to iterate first through invoice_items and then through prices
        if self.from_invoice_items and not next_page_token:
            next_page_token = 1
            self.from_invoice_items = False
        return next_page_token
    
    def get_url_params(self, context, next_page_token):
        """Return a dictionary of values to be used in URL parameterization."""
        params = super().get_url_params(context, next_page_token)
        # delete the dummy next page token to avoid errors
        if not self.from_invoice_items and next_page_token == 1:
            del params["starting_after"]
        return params<|MERGE_RESOLUTION|>--- conflicted
+++ resolved
@@ -316,7 +316,6 @@
         if tap_state and tap_state.get("bookmarks"):
             for stream_name in tap_state.get("bookmarks").keys():
                 if tap_state["bookmarks"][stream_name].get("partitions"):
-<<<<<<< HEAD
                     # invoice_items is a child stream but it also fetches data using its own rep key
                     # so we need to keep the rep_key_value at the header level and clean partitions too
                     if self.name == "invoice_items" and stream_name == "invoice_items":
@@ -327,10 +326,7 @@
                         if "replication_key" not in tap_state["bookmarks"][stream_name]:
                             tap_state["bookmarks"][stream_name]["replication_key"] = self.replication_key
                         continue
-                    tap_state["bookmarks"][stream_name] = {"partitions": []}
-=======
                     tap_state["bookmarks"][stream_name]["partitions"] = []
->>>>>>> ad7935f1
 
         singer.write_message(StateMessage(value=tap_state))
 
