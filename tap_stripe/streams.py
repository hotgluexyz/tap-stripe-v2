"""Stream type classes for tap-stripe-v2."""

from typing import Any, Optional, Iterable, Dict, cast
from singer_sdk import typing as th
from singer_sdk.exceptions import FatalAPIError, RetriableAPIError
from tap_stripe.client import stripeStream, StripeStreamV2, ConcurrentStream
from urllib.parse import urlencode
import requests
from singer_sdk.helpers.jsonpath import extract_jsonpath
from backports.cached_property import cached_property
import csv
from io import StringIO
import time
from dateutil.parser import parse
from datetime import datetime


class Invoices(ConcurrentStream):
    """Define Invoices stream."""

    name = "invoices"
    replication_key = "updated"
    event_filter = "invoice.*"
    object = "invoice"

    @property
    def path(self):
        return "events" if self.get_from_events else "invoices"
    
    @property
    def expand(self):
        # not expanding lines discount coupons 'applies_to' here because 
        # stripe only allows expanding up to 4 levels of a property
        if self.get_from_events:
            return ["discounts", "lines.data.discounts", "discounts.coupon.applies_to"]
        else:
            return ["data.discounts", "data.lines.data.discounts", "data.discounts.coupon.applies_to"]

    schema = th.PropertiesList(
        th.Property("id", th.StringType),
        th.Property("object", th.StringType),
        th.Property("account_country", th.StringType),
        th.Property("account_name", th.StringType),
        th.Property("account_tax_ids", th.ArrayType(th.StringType)),
        th.Property("amount_due", th.IntegerType),
        th.Property("amount_paid", th.NumberType),
        th.Property("amount_remaining", th.NumberType),
        th.Property("application", th.StringType),
        th.Property("application_fee_amount", th.IntegerType),
        th.Property("attempt_count", th.IntegerType),
        th.Property("attempted", th.BooleanType),
        th.Property("auto_advance", th.BooleanType),
        th.Property("automatic_tax", th.CustomType({"type": ["object", "string"]})),
        th.Property("billing_reason", th.StringType),
        th.Property("charge", th.StringType),
        th.Property("collection_method", th.StringType),
        th.Property("created", th.DateTimeType),
        th.Property("updated", th.DateTimeType),
        th.Property("currency", th.StringType),
        th.Property("custom_fields", th.CustomType({"type": ["array", "string"]})),
        th.Property("customer", th.StringType),
        th.Property("customer_address", th.CustomType({"type": ["object", "string"]})),
        th.Property("customer_email", th.StringType),
        th.Property("customer_name", th.StringType),
        th.Property("customer_phone", th.StringType),
        th.Property("customer_shipping", th.CustomType({"type": ["object", "string"]})),
        th.Property("customer_tax_exempt", th.StringType),
        th.Property(
            "customer_tax_ids", th.CustomType({"type": ["array", "object", "string"]})
        ),
        th.Property("default_payment_method", th.StringType),
        th.Property("default_source", th.StringType),
        th.Property("default_tax_rates", th.CustomType({"type": ["array", "string"]})),
        th.Property("description", th.StringType),
        th.Property("discount", th.CustomType({"type": ["object", "string"]})),
        th.Property("discounts", th.CustomType({"type": ["array", "string"]})),
        th.Property("due_date", th.DateTimeType),
        th.Property("ending_balance", th.NumberType),
        th.Property("footer", th.StringType),
        th.Property("hosted_invoice_url", th.StringType),
        th.Property("invoice_pdf", th.StringType),
        th.Property("last_finalization_error", th.StringType),
        th.Property("livemode", th.BooleanType),
        th.Property("next_payment_attempt", th.DateTimeType),
        th.Property("number", th.StringType),
        th.Property("on_behalf_of", th.StringType),
        th.Property("paid", th.BooleanType),
        th.Property("paid_out_of_band", th.BooleanType),
        th.Property("payment_intent", th.StringType),
        th.Property("period_end", th.DateTimeType),
        th.Property("period_start", th.DateTimeType),
        th.Property("post_payment_credit_notes_amount", th.IntegerType),
        th.Property("pre_payment_credit_notes_amount", th.IntegerType),
        th.Property("quote", th.StringType),
        th.Property("receipt_number", th.StringType),
        th.Property("redaction", th.StringType),
        th.Property("rendering_options", th.CustomType({"type": ["object", "string"]})),
        th.Property("starting_balance", th.IntegerType),
        th.Property("statement_descriptor", th.StringType),
        th.Property("status", th.StringType),
        th.Property("subscription", th.StringType),
        th.Property("subtotal", th.IntegerType),
        th.Property("subtotal_excluding_tax", th.IntegerType),
        th.Property("tax", th.NumberType),
        th.Property("test_clock", th.StringType),
        th.Property("total", th.IntegerType),
        th.Property("total_excluding_tax", th.IntegerType),
        th.Property("transfer_data", th.StringType),
        th.Property("webhooks_delivered_at", th.DateTimeType),
        th.Property("metadata", th.CustomType({"type": ["object", "string"]})),
        th.Property(
            "total_discount_amounts", th.CustomType({"type": ["array", "string"]})
        ),
        th.Property("total_tax_amounts", th.CustomType({"type": ["array", "string"]})),
        th.Property(
            "payment_settings", th.CustomType({"type": ["array", "object", "string"]})
        ),
        th.Property(
            "status_transitions", th.CustomType({"type": ["array", "object", "string"]})
        ),
        th.Property("lines", th.CustomType({"type": ["object", "string"]})),
    ).to_dict()

    def get_child_context(self, record: dict, context: Optional[dict]) -> dict:
        if record:
            invoice_id = record["lines"]["url"].split('/')[3]
            record_lines = []
            for line in record["lines"]["data"]:
                line["invoice_id"] = invoice_id
                record_lines.append(line)
            data = {
                "lines": record_lines
            }
            stripeStream.invoice_lines = data
            return {}


class InvoiceLineItems(stripeStream):
    name = "invoice_line_items"
    parent_stream_type = Invoices
    path = "invoices/{invoice_id}/lines"
    records_jsonpath = "$.[*]"
    get_from_events = False

    @property
    def expand(self):
        return ["data.discounts", "data.discounts.coupon.applies_to"]

    schema = th.PropertiesList(
        th.Property("id", th.StringType),
        th.Property("object", th.StringType),
        th.Property("amount", th.IntegerType),
        th.Property("amount_excluding_tax", th.IntegerType),
        th.Property("currency", th.StringType),
        th.Property("subscription_item", th.StringType),
        th.Property("description", th.StringType),
        th.Property("discount_amounts", th.CustomType({"type": ["array", "string"]})),
        th.Property("discountable", th.BooleanType),
        th.Property(
            "discounts", th.CustomType({"type": ["array", "object", "string"]})
        ),
        th.Property("invoice_item", th.StringType),
        th.Property("invoice_id",  th.StringType),
        th.Property("livemode", th.BooleanType),
        th.Property("metadata", th.CustomType({"type": ["object", "string"]})),
        th.Property("period", th.CustomType({"type": ["object", "string"]})),
        th.Property("price", th.CustomType({"type": ["object", "string"]})),
        th.Property("proration", th.BooleanType),
        th.Property("proration_details", th.CustomType({"type": ["object", "string"]})),
        th.Property("quantity", th.IntegerType),
        th.Property("subscription", th.StringType),
        th.Property(
            "tax_amounts", th.CustomType({"type": ["array", "object", "string"]})
        ),
        th.Property(
            "tax_rates", th.CustomType({"type": ["array", "object", "string"]})
        ),
        th.Property("type", th.StringType),
        th.Property("unit_amount_excluding_tax", th.StringType),
    ).to_dict()

    def _request(
        self, prepared_request: requests.PreparedRequest, context: Optional[dict]
    ) -> requests.Response:
        content = stripeStream.invoice_lines
        if content.get("lines"):
            response = content.get("lines")
            return response

    def parse_response(self, response: requests.Response) -> Iterable[dict]:
        yield from extract_jsonpath(self.records_jsonpath, input=response)

    def get_next_page_token(
        self, response: requests.Response, previous_token: Optional[Any]
    ) -> Optional[Any]:
        """Return a token for identifying next page or None if no more pages."""
        return None
    
    def get_child_context(self, record, context) -> dict:
        if record.get("invoice_item"):
            return {"invoice_item_id": record["invoice_item"]}

<<<<<<< HEAD
    def get_child_context(self, record, context) -> dict:
        if record.get("invoice_item"):
            return {"invoice_item_id": record["invoice_item"]}

    def _sync_children(self, child_context: dict) -> None:
        if child_context is not None:
            return super()._sync_children(child_context)

=======
    def _sync_children(self, child_context: dict) -> None:
        if child_context is not None:
            return super()._sync_children(child_context)
>>>>>>> a5f001bc

class InvoiceItems(stripeStream):
    """Define InvoiceItems stream."""

    name = "invoice_items"
    replication_key = "date"
    object = "plan"
    parent_stream_type = InvoiceLineItems
    fetch_from_parent_stream = False
    ids = set()

    @property
    def path(self):
        path = "invoiceitems"
        if self.fetch_from_parent_stream:
            path = "invoiceitems/{invoice_item_id}"
        return path

    schema = th.PropertiesList(
        th.Property("id", th.StringType),
        th.Property("object", th.StringType),
        th.Property("amount", th.IntegerType),
        th.Property("currency", th.StringType),
        th.Property("customer", th.StringType),
        th.Property("date", th.DateTimeType),
        th.Property("description", th.StringType),
        th.Property("discountable", th.BooleanType),
        th.Property("invoice", th.StringType),
        th.Property("livemode", th.BooleanType),
        th.Property("proration", th.BooleanType),
        th.Property("quantity", th.IntegerType),
        th.Property("subscription", th.StringType),
        th.Property("subscription_item", th.StringType),
        th.Property("test_clock", th.StringType),
        th.Property("unit_amount", th.IntegerType),
        th.Property("unit_amount_decimal", th.StringType),
        th.Property(
            "tax_rates", th.CustomType({"type": ["array", "object", "string"]})
        ),
        th.Property(
            "discounts", th.CustomType({"type": ["array", "object", "string"]})
        ),
        th.Property("metadata", th.CustomType({"type": ["object", "string"]})),
        th.Property("period", th.CustomType({"type": ["object", "string"]})),
        th.Property("price", th.CustomType({"type": ["object", "string"]})),
    ).to_dict()
    
    def request_records(self, context: Optional[dict]) -> Iterable[dict]:
        # 1. fetch all invoices using rep key
        invoice_item_id = None
        if not self.fetch_from_parent_stream:
            invoice_item_id = context.pop("invoice_item_id")
            yield from super().request_records(context)
            self.fetch_from_parent_stream = True
        # 2. fetch invoices from parent stream
        if self.fetch_from_parent_stream:
            if invoice_item_id:
                context.update({"invoice_item_id": invoice_item_id})
            # get invoiceitem ids
            yield from super().request_records(context)

    def get_url_params(
        self, context: Optional[dict], next_page_token: Optional[Any]
    ) -> Dict[str, Any]:
        """Return a dictionary of values to be used in URL parameterization."""
        params = super().get_url_params(context, next_page_token)
        if self.fetch_from_parent_stream:
            # this params are not allowed for fetching invoiceitems by id
            params.pop("created[gte]", None)
            params.pop("limit", None)
        return params
    
    def post_process(self, row, context) -> dict:
        if row["id"] not in self.ids:
            self.ids.add(row["id"])
            return super().post_process(row, context)
<<<<<<< HEAD
        

class Subscriptions(ConcurrentStream):
=======

class Subscriptions(stripeStream):
>>>>>>> a5f001bc
    """Define Subscriptions stream."""

    name = "subscriptions"
    replication_key = "updated"
    event_filter = "customer.*"
    object = "subscription"

    @property
    def path(self):
        return "events" if self.get_from_events else "subscriptions"

    @property
    def expand(self):
        if self.get_from_events:
            return ["discounts"]
        else:
            return ["data.discounts"]

    schema = th.PropertiesList(
        th.Property("id", th.StringType),
        th.Property("object", th.StringType),
        th.Property("application", th.StringType),
        th.Property("application_fee_percent", th.NumberType),
        th.Property("automatic_tax", th.CustomType({"type": ["object", "string"]})),
        th.Property("billing_cycle_anchor", th.DateTimeType),
        th.Property("billing_thresholds", th.CustomType({"type": ["object", "string"]})),
        th.Property("cancel_at", th.DateTimeType),
        th.Property("cancel_at_period_end", th.BooleanType),
        th.Property("canceled_at", th.DateTimeType),
        th.Property("collection_method", th.StringType),
        th.Property("created", th.DateTimeType),
        th.Property("updated", th.DateTimeType),
        th.Property("current_period_end", th.DateTimeType),
        th.Property("current_period_start", th.DateTimeType),
        th.Property("customer", th.StringType),
        th.Property("days_until_due", th.IntegerType),
        th.Property("default_payment_method", th.StringType),
        th.Property("default_source", th.StringType),
        th.Property(
            "default_tax_rates", th.CustomType({"type": ["array", "object", "string"]})
        ),
        th.Property("description", th.StringType),
        th.Property("discount", th.CustomType({"type": ["object", "string"]})),
        th.Property("ended_at", th.DateTimeType),
        th.Property("items", th.CustomType({"type": ["object", "string"]})),
        th.Property("latest_invoice", th.StringType),
        th.Property("livemode", th.BooleanType),
        th.Property("metadata", th.CustomType({"type": ["object", "string"]})),
        th.Property("next_pending_invoice_item_invoice", th.StringType),
        th.Property("pause_collection", th.CustomType({"type": ["object", "string"]})),
        th.Property("payment_settings", th.CustomType({"type": ["object", "string"]})),
        th.Property("pending_invoice_item_interval", th.StringType),
        th.Property("pending_setup_intent", th.StringType),
        th.Property("pending_update", th.CustomType({"type": ["object", "string"]})),
        th.Property("plan", th.CustomType({"type": ["object", "string"]})),
        th.Property("quantity", th.NumberType),
        th.Property("schedule", th.StringType),
        th.Property("start_date", th.DateTimeType),
        th.Property("status", th.StringType),
        th.Property("test_clock", th.StringType),
        th.Property("transfer_data", th.StringType),
        th.Property("trial_end", th.DateTimeType),
        th.Property("trial_start", th.DateTimeType),
    ).to_dict()

    def get_url_params(self, context, next_page_token):
        """Return a dictionary of values to be used in URL parameterization."""
        params = super().get_url_params(context, next_page_token)
        if not self.get_from_events:
            params["status"] = "all"
        return params

    def get_child_context(self, record: dict, context: Optional[dict]) -> dict:
        """Return a context dictionary for child streams."""
        return {"subscription_id": record["id"]}


class SubscriptionItemStream(stripeStream):
    name = "subscription_items"
    path = "subscription_items"
    parent_stream_type = Subscriptions
    primary_keys = ["id"]
    schema = th.PropertiesList(
        th.Property("id", th.StringType),
        th.Property("object", th.StringType),
        th.Property("created", th.DateTimeType),
        th.Property("price", th.ObjectType(
            th.Property("id", th.StringType),
            th.Property("object", th.StringType),
            th.Property("active", th.BooleanType),
            th.Property("billing_scheme", th.StringType),
            th.Property("created", th.NumberType),
            th.Property("currency", th.StringType),
            th.Property("livemode", th.BooleanType),
            th.Property("lookup_key", th.StringType),
            th.Property("nickname", th.StringType),
            th.Property("product", th.StringType),
            th.Property("recurring", th.ObjectType(
                th.Property("aggregate_usage", th.StringType),
                th.Property("interval", th.StringType),
                th.Property("interval_count", th.IntegerType),
                th.Property("usage_type", th.StringType)
            )),
            th.Property("tax_behavior", th.StringType),
            th.Property("tiers_mode", th.StringType),
            th.Property("type", th.StringType),
            th.Property("unit_amount", th.IntegerType),
            th.Property("unit_amount_decimal", th.StringType)
        )),
        th.Property("quantity", th.IntegerType),
        th.Property("subscription", th.StringType),
        th.Property("tax_rates", th.ArrayType(th.CustomType({"type": ["object", "string"]}))),
    ).to_dict()

    def get_url_params(self, context, next_page_token):
        """Return a dictionary of values to be used in URL parameterization."""
        params = super().get_url_params(context, next_page_token)
        params["subscription"] = context["subscription_id"]
        return params

    def get_child_context(self, record: dict, context: Optional[dict]) -> dict:
        """Return a context dictionary for child streams."""
        return {"subscription_item_id": record["id"]}


class Plans(StripeStreamV2):
    """Define Plans stream."""

    name = "plans"
    replication_key = "updated"
    object = "plan"
    from_invoice_items = False

    @property
    def expand(self):
        if self.get_from_events:
            return ["tiers"]
        else:
            if self.from_invoice_items:
                return ["data.price.tiers"]
            else:
                return ["data.tiers"]

    @property
    def path(self):
        # get prices from invoiceitems and prices in a full sync
        if not self.get_from_events:
            if self.from_invoice_items:
                return "invoiceitems"
            else:
                return "prices" 
        else:   
            return "events"

    schema = th.PropertiesList(
        th.Property("id", th.StringType),
        th.Property("object", th.StringType),
        th.Property("active", th.BooleanType),
        th.Property("aggregate_usage", th.StringType),
        th.Property("amount", th.NumberType),
        th.Property("amount_decimal", th.StringType),
        th.Property("billing_scheme", th.StringType),
        th.Property("created", th.DateTimeType),
        th.Property("updated", th.DateTimeType),
        th.Property("currency", th.StringType),
        th.Property("interval", th.StringType),
        th.Property("interval_count", th.IntegerType),
        th.Property("livemode", th.BooleanType),
        th.Property("metadata", th.CustomType({"type": ["object", "string"]})),
        th.Property("nickname", th.StringType),
        th.Property("product", th.StringType),
        th.Property("tiers_mode", th.StringType),
        th.Property("transform_usage", th.CustomType({"type": ["object", "string"]})),
        th.Property("trial_period_days", th.NumberType),
        th.Property(
            "tiers",
            th.ArrayType(
                th.CustomType(
                    {
                        "anyOf": [
                            {
                                "type":["string","null"]
                            },
                            {
                                "type":["object","null"],
                                "properties": {
                                    "flat_amount": {
                                        "type": [
                                        "null",
                                        "integer"
                                        ]
                                    },
                                    "unit_amount": {
                                        "type": [
                                        "null",
                                        "integer"
                                        ]
                                    },
                                    "up_to": {
                                        "type": [
                                        "null",
                                        "integer"
                                        ]
                                    }
                                }
                            }

                        ]
                    }
                )
                    )
        ),
        th.Property("usage_type", th.StringType),
    ).to_dict()

    def post_process(self, row: dict, context: Optional[dict] = None) -> Optional[dict]:
        row = super().post_process(row, context)
        row.update({"amount": row.get("unit_amount")})
        row.update({"amount_decimal": row.get("unit_amount_decimal")})
        row.update({"transform_usage": row.get("transform_quantity")})
        row.update({"updated": row.get("created")})

        # process fields for recurring prices
        recurring = row.get("recurring")
        if recurring:
            row.update({"aggregate_usage": recurring.get("aggregate_usage")})
            row.update({"interval": recurring.get("interval")})
            row.update({"interval_count": recurring.get("interval_count")})
            row.update({"trial_period_days": recurring.get("trial_period_days")})
            row.update({"usage_type": recurring.get("usage_type")})
        return row
    
    
    def parse_response(self, response: requests.Response) -> Iterable[dict]:
        if self.from_invoice_items:
            items = response.json()["data"]
            prices = [item["price"] for item in items]
            for record in prices:
                # clean dupplicate prices from invoice items
                if record["id"] not in self.fullsync_ids:
                    self.fullsync_ids.append(record["id"])
                    yield record
        else:
            for record in super().parse_response(response):
                yield record


class CreditNotes(ConcurrentStream):
    """Define CreditNotes stream."""

    name = "credit_notes"
    replication_key = "updated"
    event_filter = "credit_note.*"
    object = "credit_note"

    @property
    def path(self):
        return "events" if self.get_from_events else "credit_notes"

    schema = th.PropertiesList(
        th.Property("id", th.StringType),
        th.Property("object", th.StringType),
        th.Property("amount", th.NumberType),
        th.Property("created", th.DateTimeType),
        th.Property("updated", th.DateTimeType),
        th.Property("currency", th.StringType),
        th.Property("customer", th.StringType),
        th.Property("customer_balance_transaction", th.StringType),
        th.Property("discount_amount", th.NumberType),
        th.Property("discount_amounts", th.CustomType({"type": ["array", "string"]})),
        th.Property("invoice", th.StringType),
        th.Property("lines", th.CustomType({"type": ["object", "string"]})),
        th.Property("livemode", th.BooleanType),
        th.Property("memo", th.StringType),
        th.Property("metadata", th.CustomType({"type": ["object", "string"]})),
        th.Property("number", th.StringType),
        th.Property("out_of_band_amount", th.NumberType),
        th.Property("pdf", th.StringType),
        th.Property("reason", th.StringType),
        th.Property("refund", th.StringType),
        th.Property("status", th.StringType),
        th.Property("subtotal", th.NumberType),
        th.Property("subtotal_excluding_tax", th.NumberType),
        th.Property("tax_amounts", th.CustomType({"type": ["array", "string"]})),
        th.Property("total", th.NumberType),
        th.Property("total_excluding_tax", th.NumberType),
        th.Property("type", th.StringType),
        th.Property("voided_at", th.DateTimeType),
    ).to_dict()
    
    def get_child_context(self, record: dict, context: Optional[dict]) -> dict:
        """Return a context dictionary for child streams."""
        return {
            "credit_note_id": record["id"],
        }


class Coupons(ConcurrentStream):
    """Define Coupons stream."""

    name = "coupons"
    replication_key = "updated"
    event_filter = "coupon.*"
    object = "coupon"

    @property
    def path(self):
        return "events" if self.get_from_events else "coupons"
    
    @property
    def expand(self):
        if self.get_from_events:
            return ["applies_to"]
        else:
            return ["data.applies_to"]

    schema = th.PropertiesList(
        th.Property("id", th.StringType),
        th.Property("object", th.StringType),
        th.Property("amount_off", th.NumberType),
        th.Property("created", th.DateTimeType),
        th.Property("updated", th.DateTimeType),
        th.Property("currency", th.StringType),
        th.Property("duration", th.StringType),
        th.Property("duration_in_months", th.IntegerType),
        th.Property("livemode", th.BooleanType),
        th.Property("max_redemptions", th.IntegerType),
        th.Property("metadata", th.CustomType({"type": ["object", "string"]})),
        th.Property("name", th.StringType),
        th.Property("percent_off", th.NumberType),
        th.Property("redeem_by", th.DateTimeType),
        th.Property("times_redeemed", th.IntegerType),
        th.Property("valid", th.BooleanType),
        th.Property("applies_to", th.CustomType({"type": ["object", "string"]})),
    ).to_dict()


class Products(StripeStreamV2):
    """Define Products stream."""

    name = "products"
    replication_key = "updated"
    object = "product"
    from_invoice_items = False
    
    @property
    def path(self):
        # get products from invoiceitems and products in a full sync
        if not self.get_from_events:
            if self.from_invoice_items:
                return "invoiceitems"
            else:
                return "products" 
        else:   
            return "events"

    schema = th.PropertiesList(
        th.Property("id", th.StringType),
        th.Property("object", th.StringType),
        th.Property("active", th.BooleanType),
        th.Property("created", th.DateTimeType),
        th.Property("updated", th.DateTimeType),
        th.Property("default_price", th.StringType),
        th.Property("description", th.StringType),
        th.Property("images", th.CustomType({"type": ["array", "string"]})),
        th.Property("livemode", th.BooleanType),
        th.Property("metadata", th.CustomType({"type": ["object", "string"]})),
        th.Property("name", th.StringType),
        th.Property("package_dimensions", th.StringType),
        th.Property("shippable", th.BooleanType),
        th.Property("statement_descriptor", th.StringType),
        th.Property("tax_code", th.StringType),
        th.Property("unit_label", th.StringType),
        th.Property("updated", th.DateTimeType),
        th.Property("url", th.StringType),
    ).to_dict()

    def parse_response(self, response: requests.Response) -> Iterable[dict]:
        if self.from_invoice_items:
            self.get_data_from_id = True
            products = [item["price"] for item in response.json()["data"]]
            [item.update({"id": item["product"]}) for item in products]
            for record in super().parse_response(products):
                yield record
        else:
            for record in super().parse_response(response):
                yield record


class Customers(ConcurrentStream):
    """Define Customers stream."""

    name = "customers"
    replication_key = "updated"
    event_filter = "customer.*"
    object = "customer"

    @property
    def path(self):
        return "events" if self.get_from_events else "customers"

    schema = th.PropertiesList(
        th.Property("id", th.StringType),
        th.Property("object", th.StringType),
        th.Property("address", th.CustomType({"type": ["object", "string"]})),
        th.Property("balance", th.IntegerType),
        th.Property("created", th.DateTimeType),
        th.Property("updated", th.DateTimeType),
        th.Property("currency", th.StringType),
        th.Property("default_source", th.StringType),
        th.Property("delinquent", th.BooleanType),
        th.Property("description", th.StringType),
        th.Property("discount", th.CustomType({"type": ["object", "string"]})),
        th.Property("email", th.StringType),
        th.Property("invoice_prefix", th.StringType),
        th.Property("invoice_settings", th.CustomType({"type": ["object", "string"]})),
        th.Property("livemode", th.BooleanType),
        th.Property("metadata", th.CustomType({"type": ["object", "string"]})),
        th.Property("name", th.StringType),
        th.Property("next_invoice_sequence", th.IntegerType),
        th.Property("phone", th.StringType),
        th.Property("preferred_locales", th.CustomType({"type": ["array", "string"]})),
        th.Property("shipping", th.CustomType({"type": ["object", "string"]})),
        th.Property("tax_exempt", th.StringType),
        th.Property("test_clock", th.StringType),
    ).to_dict()


class Events(ConcurrentStream):
    """Define Coupons stream."""

    name = "events"
    path = "events"
    replication_key = "created"

    schema = th.PropertiesList(
        th.Property("id", th.StringType),
        th.Property("object", th.StringType),
        th.Property("api_version", th.StringType),
        th.Property("created", th.DateTimeType),
        th.Property("data", th.CustomType({"type": ["array", "object", "string"]})),
        th.Property("livemode", th.BooleanType),
        th.Property("pending_webhooks", th.IntegerType),
        th.Property("request", th.CustomType({"type": ["object", "string"]})),
        th.Property("type", th.StringType),
    ).to_dict()


class SubscriptionSchedulesStream(ConcurrentStream):
    """Define stream."""

    name = "subscription_schedules"
    path = "subscription_schedules"
    replication_key = "created"
    object = "subscription_schedule"

    schema = th.PropertiesList(
        th.Property("id", th.StringType),
        th.Property("object", th.StringType),
        th.Property("canceled_at", th.DateTimeType),
        th.Property("completed_at", th.DateTimeType),
        th.Property("created", th.DateTimeType),
        th.Property("current_phase", th.CustomType({"type": ["object", "string"]})),
        th.Property("customer", th.StringType),
        th.Property("default_settings", th.CustomType({"type": ["object", "string"]})),
        th.Property("end_behavior", th.StringType),
        th.Property("livemode", th.BooleanType),
        th.Property("metadata", th.CustomType({"type": ["object", "string"]})),
        th.Property("phases", th.CustomType({"type": ["array", "string"]})),
        th.Property("released_at", th.DateTimeType),
        th.Property("released_subscription", th.StringType),
        th.Property("status", th.StringType),
        th.Property("subscription", th.StringType),
    ).to_dict()


class UsageRecordsStream(stripeStream):

    name = "usage_records"
    path = "subscription_items/{subscription_item_id}/usage_record_summaries"
    parent_stream_type = SubscriptionItemStream
    object = "usage_record_summary"

    schema = th.PropertiesList(
        th.Property("id", th.StringType),
        th.Property("object", th.StringType),
        th.Property("invoice", th.StringType),
        th.Property("livemode", th.BooleanType),
        th.Property("period", th.CustomType({"type": ["object", "string"]})),
        th.Property("subscription_item", th.StringType),
        th.Property("total_usage", th.IntegerType),
    ).to_dict()

    def validate_response(self, response: requests.Response) -> None:

        if (
            response.status_code in self.extra_retry_statuses
            or 500 <= response.status_code < 600
        ):
            msg = self.response_error_message(response)
            raise RetriableAPIError(msg, response)


class TaxRatesStream(stripeStream):

    name = "tax_rates"
    path = "tax_rates"
    object = "tax_rate"

    schema = th.PropertiesList(
        th.Property("id", th.StringType),
        th.Property("object", th.StringType),
        th.Property("created", th.DateTimeType),
        th.Property("active", th.BooleanType),
        th.Property("country", th.StringType),
        th.Property("description", th.StringType),
        th.Property("display_name", th.StringType),
        th.Property("inclusive", th.BooleanType),
        th.Property("jurisdiction", th.StringType),
        th.Property("metadata", th.CustomType({"type": ["object", "string"]})),
        th.Property("percentage", th.NumberType),
        th.Property("state", th.StringType),
        th.Property("state", th.StringType),
        th.Property("tax_type", th.StringType),
        
    ).to_dict()        


class BalanceTransactionsStream(ConcurrentStream):

    name = "balance_transactions"
    path = "balance_transactions"
    object = "balance_transactions"

    @property
    def replication_key(self):
        if self.config.get("incremental_balance_transactions"):
            return "created"
        return None

    schema = th.PropertiesList(
        th.Property("id", th.StringType),
        th.Property("object", th.StringType),
        th.Property("amount", th.NumberType),
        th.Property("available_on", th.NumberType),
        th.Property("created", th.DateTimeType),
        th.Property("currency", th.StringType),
        th.Property("description", th.StringType),
        th.Property("fee", th.NumberType),
        th.Property("fee_details", th.CustomType({"type": ["array", "string"]})),
        th.Property("net", th.NumberType),
        th.Property("reporting_category", th.StringType),
        th.Property("source", th.StringType),
        th.Property("status", th.StringType),
        th.Property("type", th.StringType),
        th.Property("livemode", th.BooleanType),
        th.Property("period", th.CustomType({"type": ["object", "string"]})),
        th.Property("subscription_item", th.StringType),
        th.Property("total_usage", th.IntegerType),
        th.Property("exchange_rate", th.NumberType),
    ).to_dict()

    def apply_catalog(self, catalog) -> None:
        self._tap_input_catalog = catalog
        catalog_entry = catalog.get_stream(self.name)
        if catalog_entry:
            self.primary_keys = catalog_entry.key_properties
            if catalog_entry.replication_method:
                self.forced_replication_method = catalog_entry.replication_method


class ChargesStream(ConcurrentStream):

    name = "charges"
    object = "charge"
    replication_key = "updated"
    event_filter = "charge.*"

    @property
    def path(self):
        return "events" if self.get_from_events else "charges"

    schema = th.PropertiesList(
        th.Property("id", th.StringType),
        th.Property("object", th.StringType),
        th.Property("amount", th.NumberType),
        th.Property("amount_captured", th.NumberType),
        th.Property("amount_refunded", th.NumberType),
        th.Property("application", th.StringType),
        th.Property("application_fee", th.StringType),
        th.Property("application_fee_amount", th.NumberType),
        th.Property("balance_transaction", th.StringType),
        th.Property("billing_details", th.CustomType({"type": ["object", "string"]})),
        th.Property("captured", th.BooleanType),
        th.Property("created", th.DateTimeType),
        th.Property("updated", th.DateTimeType),
        th.Property("currency", th.StringType),
        th.Property("customer", th.StringType),
        th.Property("description", th.StringType),
        th.Property("disputed", th.BooleanType),
        th.Property("failure_balance_transaction", th.StringType),
        th.Property("failure_code", th.StringType),
        th.Property("failure_message", th.StringType),
        th.Property("fraud_details", th.CustomType({"type": ["object", "string"]})),
        th.Property("invoice", th.StringType),
        th.Property("livemode", th.BooleanType),
        th.Property("metadata", th.CustomType({"type": ["object", "string"]})),
        th.Property("on_behalf_of", th.StringType),
        th.Property("on_behalf_of", th.StringType),
        th.Property("outcome", th.CustomType({"type": ["object", "string"]})),
        th.Property("paid", th.BooleanType),
        th.Property("payment_intent", th.StringType),
        th.Property("payment_method", th.StringType),
        th.Property("payment_method_details", th.CustomType({"type": ["object", "string"]})),
        th.Property("receipt_email", th.StringType),
        th.Property("receipt_url", th.StringType),
        th.Property("refunded", th.BooleanType),
        th.Property("review", th.StringType),
        th.Property("source_transfer", th.StringType),
        th.Property("statement_descriptor", th.StringType),
        th.Property("statement_descriptor_suffix", th.StringType),
        th.Property("status", th.StringType),
        th.Property("transfer_data", th.StringType),
        th.Property("transfer_data", th.StringType),
        th.Property("transfer_group", th.StringType),
    ).to_dict()


class CheckoutSessionsStream(ConcurrentStream):

    name = "checkout_sessions"
    object = "checkout.session"
    replication_key = "updated"

    @property
    def path(self):
        return "events" if self.get_from_events else "checkout/sessions"

    schema = th.PropertiesList(
        th.Property("id", th.StringType),
        th.Property("object", th.StringType),
        th.Property("created", th.DateTimeType),
        th.Property("updated", th.DateTimeType),
        th.Property("after_expiration", th.CustomType({"type": ["object", "string"]})),
        th.Property("allow_promotion_codes", th.BooleanType),
        th.Property("amount_subtotal", th.NumberType),
        th.Property("amount_total", th.NumberType),
        th.Property("automatic_tax", th.CustomType({"type": ["object", "string"]})),
        th.Property("billing_address_collection", th.CustomType({"type": ["object", "string"]})),
        th.Property("cancel_url", th.StringType),
        th.Property("client_reference_id", th.StringType),
        th.Property("consent", th.CustomType({"type": ["object", "string"]})),
        th.Property("consent_collection", th.CustomType({"type": ["object", "string"]})),
        th.Property("currency", th.StringType),
        th.Property("custom_fields", th.CustomType({"type": ["array", "string"]})),
        th.Property("custom_text", th.CustomType({"type": ["object", "string"]})),
        th.Property("customer_creation", th.StringType),
        th.Property("customer_details", th.CustomType({"type": ["object", "string"]})),
        th.Property("customer_email", th.StringType),
        th.Property("expires_at", th.NumberType),
        th.Property("invoice", th.StringType),
        th.Property("invoice_creation", th.CustomType({"type": ["object", "string"]})),
        th.Property("livemode", th.BooleanType),
        th.Property("locale", th.StringType),
        th.Property("metadata", th.CustomType({"type": ["object", "string"]})),
        th.Property("mode", th.StringType),
        th.Property("payment_intent", th.CustomType({"type": ["object", "string"]})),
        th.Property("payment_link", th.StringType),
        th.Property("payment_method_collection", th.StringType),
        th.Property("payment_method_options", th.CustomType({"type": ["object", "string"]})),
        th.Property("payment_method_types", th.CustomType({"type": ["array", "string"]})),
        th.Property("payment_status", th.StringType),
        th.Property("phone_number_collection", th.CustomType({"type": ["object", "string"]})),
        th.Property("recovered_from", th.StringType),
        th.Property("setup_intent", th.StringType),
        th.Property("shipping_cost", th.CustomType({"type": ["object", "string"]})),
        th.Property("shipping_details", th.CustomType({"type": ["object", "string"]})),
        th.Property("shipping_options", th.CustomType({"type": ["array", "string"]})),
        th.Property("status", th.StringType),
        th.Property("submit_type", th.StringType),
        th.Property("subscription", th.StringType),
        th.Property("success_url", th.StringType),
        th.Property("total_details", th.CustomType({"type": ["object", "string"]})),
        th.Property("url", th.StringType),
       
    ).to_dict()


class CreditNoteLineItemsStream(stripeStream):

    name = "credit_note_line_items"
    path = "credit_notes/{credit_note_id}/lines"
    object = "credit_note_line_item"
    parent_stream_type = CreditNotes
    get_from_events = False

    schema = th.PropertiesList(
        th.Property("id", th.StringType),
        th.Property("object", th.StringType),
        th.Property("amount", th.NumberType),
        th.Property("amount_excluding_tax", th.NumberType),
        th.Property("description", th.StringType),
        th.Property("discount_amount", th.NumberType),
        th.Property("discount_amounts", th.CustomType({"type": ["array", "string"]})),
        th.Property("invoice_line_item", th.StringType),
        th.Property("livemode", th.BooleanType),
        th.Property("quantity", th.NumberType),
        th.Property("tax_amounts", th.CustomType({"type": ["array", "string"]})),
        th.Property("tax_rates", th.CustomType({"type": ["array", "string"]})),
        th.Property("type", th.StringType),
        th.Property("unit_amount", th.NumberType),
        th.Property("unit_amount_decimal", th.StringType),
        th.Property("unit_amount_excluding_tax", th.StringType),
    ).to_dict()

    
class DisputesIssuingStream(ConcurrentStream):

    name = "disputes_issuing"
    object = "issuing.dispute"
    replication_key = "updated"
    
    @property
    def path(self):
        return "events" if self.get_from_events else "issuing/disputes"

    schema = th.PropertiesList(
        th.Property("id", th.StringType),
        th.Property("object", th.StringType),
        th.Property("created", th.DateTimeType),
        th.Property("updated", th.DateTimeType),
        th.Property("currency", th.StringType),
        th.Property("evidence", th.CustomType({"type": ["object", "string"]})),
        th.Property("livemode", th.BooleanType),
        th.Property("metadata", th.CustomType({"type": ["object", "string"]})),
        th.Property("status", th.StringType),
        th.Property("transaction", th.StringType),
        
    ).to_dict()


class PaymentIntentsStream(ConcurrentStream):
    name = "payment_intents"
    object = "payment_intent"
    replication_key = "updated"
    event_filter = "payment_intent.*"

    @property
    def path(self):
        return "events" if self.get_from_events else "payment_intents"

    schema = th.PropertiesList(
        th.Property("id", th.StringType),
        th.Property("object", th.StringType),
        th.Property("created", th.DateTimeType),
        th.Property("updated", th.DateTimeType),
        th.Property("amount", th.NumberType),
        th.Property("amount_capturable", th.NumberType),
        th.Property("amount_details", th.CustomType({"type": ["object", "string"]})),
        th.Property("application", th.StringType),
        th.Property("application_fee_amount", th.NumberType),
        th.Property("application", th.StringType),
        th.Property("automatic_payment_methods", th.CustomType({"type": ["object", "string"]})),
        th.Property("canceled_at", th.NumberType),
        th.Property("cancellation_reason", th.StringType),
        th.Property("capture_method", th.StringType),
        th.Property("client_secret", th.StringType),
        th.Property("confirmation_method", th.StringType),
        th.Property("currency", th.StringType),
        th.Property("description", th.StringType),
        th.Property("last_payment_error", th.CustomType({"type": ["object", "string"]})),
        th.Property("latest_charge", th.StringType),
        th.Property("livemode", th.BooleanType),
        th.Property("metadata", th.CustomType({"type": ["object", "string"]})),
        th.Property("next_action", th.CustomType({"type": ["object", "string"]})),
        th.Property("on_behalf_of", th.StringType),
        th.Property("payment_method", th.StringType),
        th.Property("payment_method_options", th.CustomType({"type": ["object", "string"]})),
        th.Property("payment_method_types", th.CustomType({"type": ["array", "string"]})),
        th.Property("processing", th.CustomType({"type": ["object", "string"]})),
        th.Property("receipt_email", th.StringType),
        th.Property("review", th.StringType),
        th.Property("setup_future_usage", th.StringType),
        th.Property("shipping", th.CustomType({"type": ["object", "string"]})),
        th.Property("source", th.StringType),
        th.Property("statement_descriptor_suffix", th.StringType),
        th.Property("status", th.StringType),
        th.Property("transfer_data", th.CustomType({"type": ["object", "string"]})),
        th.Property("transfer_group", th.StringType),
    ).to_dict()


class PayoutsStream(ConcurrentStream):

    name = "payouts"
    object = "payout"
    replication_key = "updated"
    
    @property
    def path(self):
        return "events" if self.get_from_events else "payouts"

    schema = th.PropertiesList(
        th.Property("id", th.StringType),
        th.Property("object", th.StringType),
        th.Property("created", th.DateTimeType),
        th.Property("updated", th.DateTimeType),
        th.Property("amount", th.NumberType),
        th.Property("arrival_date", th.DateTimeType),
        th.Property("automatic", th.BooleanType),
        th.Property("balance_transaction", th.StringType),
        th.Property("currency", th.StringType),
        th.Property("description", th.StringType),
        th.Property("destination", th.StringType),
        th.Property("failure_balance_transaction", th.StringType),
        th.Property("failure_code", th.StringType),
        th.Property("failure_message", th.StringType),
        th.Property("livemode", th.BooleanType),
        th.Property("metadata", th.CustomType({"type": ["object", "string"]})),
        th.Property("method", th.StringType),
        th.Property("original_payout", th.StringType),
        th.Property("reconciliation_status", th.StringType),
        th.Property("reversed_by", th.StringType),
        th.Property("source_type", th.StringType),
        th.Property("statement_descriptor", th.StringType),
        th.Property("status", th.StringType),
        th.Property("type", th.StringType),
    ).to_dict()


class PromotionCodesStream(ConcurrentStream):

    name = "promotion_codes"
    object = "promotion_code"
    replication_key = "updated"
    
    @property
    def path(self):
        return "events" if self.get_from_events else "promotion_codes"

    schema = th.PropertiesList(
        th.Property("id", th.StringType),
        th.Property("object", th.StringType),
        th.Property("created", th.DateTimeType),
        th.Property("updated", th.DateTimeType),
        th.Property("active", th.BooleanType),
        th.Property("code", th.StringType),
        th.Property("coupon", th.CustomType({"type": ["object", "string"]})),
        th.Property("customer", th.StringType),
        th.Property("expires_at", th.DateTimeType),
        th.Property("livemode", th.BooleanType),
        th.Property("customer", th.StringType),
        th.Property("max_redemptions", th.NumberType),
        th.Property("metadata", th.CustomType({"type": ["object", "string"]})),
        th.Property("restrictions", th.CustomType({"type": ["object", "string"]})),
        th.Property("times_redeemed", th.NumberType),
    ).to_dict()


class TransfersStream(ConcurrentStream):

    name = "transfers"
    object = "transfer"
    replication_key = "updated"
    
    @property
    def path(self):
        return "events" if self.get_from_events else "transfers"

    schema = th.PropertiesList(
        th.Property("id", th.StringType),
        th.Property("object", th.StringType),
        th.Property("created", th.DateTimeType),
        th.Property("updated", th.DateTimeType),
        th.Property("amount", th.NumberType),
        th.Property("amount_reversed", th.NumberType),
        th.Property("balance_transaction", th.StringType),
        th.Property("currency", th.StringType),
        th.Property("description", th.StringType),
        th.Property("destination", th.StringType),
        th.Property("destination_payment", th.StringType),
        th.Property("livemode", th.BooleanType),
        th.Property("metadata", th.CustomType({"type": ["object", "string"]})),
        th.Property("reversals", th.CustomType({"type": ["object", "string"]})),
        th.Property("reversed", th.BooleanType),
        th.Property("source_transaction", th.StringType),
        th.Property("source_type", th.StringType),
        th.Property("transfer_group", th.StringType),
    ).to_dict()


class RefundsStream(ConcurrentStream):

    name = "refunds"
    replication_key = "updated"
    object = "refund"
    
    @property
    def path(self):
        return "events" if self.get_from_events else "refunds"

    schema = th.PropertiesList(
        th.Property("id", th.StringType),
        th.Property("object", th.StringType),
        th.Property("amount", th.NumberType),
        th.Property("balance_transaction", th.StringType),
        th.Property("charge", th.StringType),
        th.Property("created", th.DateTimeType),
        th.Property("updated", th.DateTimeType),
        th.Property("currency", th.StringType),
        th.Property("destination_details", th.ObjectType(
            th.Property("card", th.ObjectType(
                th.Property("reference", th.StringType),
                th.Property("reference_status", th.StringType),
                th.Property("reference_type", th.StringType),
                th.Property("type", th.StringType)
            )),
            th.Property("type", th.StringType)
        )),
        th.Property("metadata", th.CustomType({"type": ["object", "string"]})),
        th.Property("payment_intent", th.StringType),
        th.Property("reason", th.StringType),
        th.Property("receipt_number", th.StringType),
        th.Property("source_transfer_reversal", th.StringType),
        th.Property("status", th.StringType),
        th.Property("transfer_reversal", th.StringType)
    ).to_dict()


class PayoutReportsStream(stripeStream):

    name = "report_payout_reconciliation"
    #although update is mentioned in docs, it is not part of report's response for some reason. Disabling until requested
    # replication_key = "created"
    """
    There are five types of report mentioned here https://docs.stripe.com/reports/report-types/payout-reconciliation
    For now we shortlisted payout_reconciliation.itemized.5 as our report type. This could be potentially configurable using the `report_type` property in config.py
    """
    report_type = "payout_reconciliation.itemized.5"

    schema = th.PropertiesList(
        th.Property("automatic_payout_id", th.StringType),
        th.Property("automatic_payout_effective_at", th.StringType),
        th.Property("balance_transaction_id", th.StringType),
        th.Property("created_utc", th.DateTimeType),
        th.Property("created", th.DateTimeType),
        th.Property("available_on_utc", th.DateTimeType),
        th.Property("available_on", th.DateTimeType),
        th.Property("currency", th.StringType),
        th.Property("gross", th.StringType),
        th.Property("fee", th.StringType),
        th.Property("net", th.StringType),
        th.Property("reporting_category", th.StringType),
        th.Property("source_id", th.StringType),
        th.Property("description", th.StringType),
        th.Property("customer_facing_amount", th.StringType),
        th.Property("customer_facing_currency", th.StringType),
        th.Property("regulatory_tag", th.StringType),
        th.Property("automatic_payout_effective_at_utc", th.StringType),
        th.Property("customer_id", th.StringType),
        th.Property("customer_email", th.StringType),
        th.Property("customer_name", th.StringType),
        th.Property("customer_description", th.StringType),
        th.Property("customer_shipping_address_line1", th.StringType),
        th.Property("customer_shipping_address_line2", th.StringType),
        th.Property("customer_shipping_address_city", th.StringType),
        th.Property("customer_shipping_address_state", th.StringType),
        th.Property("customer_shipping_address_postal_code", th.StringType),
        th.Property("customer_shipping_address_country", th.StringType),
        th.Property("customer_address_line1", th.StringType),
        th.Property("customer_address_line2", th.StringType),
        th.Property("customer_address_city", th.StringType),
        th.Property("customer_address_state", th.StringType),
        th.Property("customer_address_postal_code", th.StringType),
        th.Property("customer_address_country", th.StringType),
        th.Property("shipping_address_line1", th.StringType),
        th.Property("shipping_address_line2", th.StringType),
        th.Property("shipping_address_city", th.StringType),
        th.Property("shipping_address_state", th.StringType),
        th.Property("shipping_address_postal_code", th.StringType),
        th.Property("shipping_address_country", th.StringType),
        th.Property("card_address_line1", th.StringType),
        th.Property("card_address_line2", th.StringType),
        th.Property("card_address_city", th.StringType),
        th.Property("card_address_state", th.StringType),
        th.Property("card_address_postal_code", th.StringType),
        th.Property("card_address_country", th.StringType),
        th.Property("charge_id", th.StringType),
        th.Property("payment_intent_id", th.StringType),
        th.Property("charge_created_utc", th.StringType),
        th.Property("charge_created", th.StringType),
        th.Property("invoice_id", th.StringType),
        th.Property("invoice_number", th.StringType),
        th.Property("subscription_id", th.StringType),
        th.Property("order_id", th.StringType),
        th.Property("payment_method_type", th.StringType),
        th.Property("is_link", th.StringType),
        th.Property("card_brand", th.StringType),
        th.Property("card_funding", th.StringType),
        th.Property("card_country", th.StringType),
        th.Property("statement_descriptor", th.StringType),
        th.Property("dispute_reason", th.StringType),
        th.Property("connected_account_id", th.StringType),
        th.Property("connected_account_name", th.StringType),
        th.Property("connected_account_country", th.StringType),
        th.Property("connected_account_direct_charge_id", th.StringType),
        th.Property("destination_payment_id", th.StringType),
        th.Property(
            "payment_metadata[key]", th.CustomType({"type": ["object", "string"]})
        ),
        th.Property(
            "refund_metadata[key]", th.CustomType({"type": ["object", "string"]})
        ),
        th.Property(
            "transfer_metadata[key]", th.CustomType({"type": ["object", "string"]})
        ),
    ).to_dict()
    
    def get_custom_headers(self):
        headers = self.http_headers
        #get the headers with auth token populated
        auth_headers = self.authenticator.auth_headers
        headers.update(auth_headers)
        return headers
    
    def get_report_ranges(self):
        """We can request stripe for available data ranges for a given report type
        This is safer option because we will always get a valid response for valid ranges.
        Otherwise stripe will raise an error.
        Returns:
            available starting and ending date ranges.
        """
        url = f"{self.url_base}reporting/report_types/{self.report_type}"
        resp = requests.get(url=url,headers=self.get_custom_headers())
        self.validate_response(resp)
        data = resp.json()
        return data['data_available_start'],data['data_available_end']
    
    @cached_property
    def selected_properties(self):
        selected_properties = []
        for key, value in self.metadata.items():
            if isinstance(key, tuple) and len(key) == 2 and value.selected:
                field_name = key[-1]
                selected_properties.append(field_name)
        return selected_properties
    
    def create_report(self,start_date,end_date):
        url = f"{self.url_base}reporting/report_runs"
        headers = self.get_custom_headers()
        body = {}
        # The report data and processing time will vary based on report type and requested interval.
        body['report_type'] = self.report_type
        body['parameters[interval_start]'] = start_date
        body['parameters[interval_end]'] = end_date
        body = list(body.items())
        #Not ready for production
        for column in self.selected_properties:
            body.append(("parameters[columns][]", column))
            
        # body['parameters'] = parameters
        #Make the request
        response = requests.post(url=url,headers=headers,data=body)
        self.validate_response(response)
        data = response.json()
        return data
    
    def verify_report(self,report_id):
        res = {}
        #keep checking for report status until report is ready for download
        while True:
            headers = self.get_custom_headers()
            url = f"{self.url_base}reporting/report_runs/{report_id}"
            response = requests.get(url,headers=headers)
            self.validate_response(response)
            data = response.json()
            #Stripe will return processing status in "status" property of the response
            if data['status']=="succeeded" and "result" in data:
                res =  data['result']['url']
                break
            #wait for 30 seconds before checking again
            time.sleep(30)
        return res    

    def read_csv_from_url(self,url):
        try:
            # Send GET request to the URL to fetch the CSV data
            headers = self.get_custom_headers()
            response = requests.get(url,headers=headers)
            self.validate_response(response)
            csv_file = StringIO(response.text)

            # Create a CSV DictReader from the response content
            data = csv.DictReader(csv_file,delimiter=',')
            return data

        except requests.exceptions.RequestException as e:
            raise(f"Error fetching CSV from URL: {e}")
            
        except csv.Error as e:
            raise(f"Error parsing CSV data: {e}")
            
    def post_process(self, row: dict, context: Optional[dict]) -> dict:
        """As needed, append or transform raw data to match expected structure."""
        for field in self.datetime_fields:
            if row.get(field):
                # Payout stream have valid formatted dates instead of unix timestamp
                dt_field = parse(row[field])
                if isinstance(dt_field, datetime):
                    row[field] = dt_field.isoformat()
        return row

    def get_records(self, context: Optional[dict]) -> Iterable[Dict[str, Any]]:
        """Stripe provides a CSV report that can be used to get all records.
        to get all the records we need to do the following steps:
        1. Create/request a report
        2. Periodically check status of the report if its done.
        3. Download the CSV and process. it
        """
        #@TODO use this only if there is no incremental state present. 
        start_date, end_date = self.get_report_ranges()
        report = self.create_report(start_date,end_date)
        if report.get('result') is not None:
            #This means report was already processed and download url is already available
            report_file = report['result']['url']
        else:
            """
            If a report in given range and type is already requested stripe will return previously created report's detail.
            In this case will start verifying the report.
            """
            report_file = self.verify_report(report['id'])
        records = self.read_csv_from_url(report_file)    
        for record in records:
            transformed_record = self.post_process(record, context)
            if transformed_record is None:
                # Record filtered out during post_process()
                continue
            yield transformed_record


class DisputesStream(ConcurrentStream):
    name = "disputes"
    object = "dispute"
    replication_key = "updated"

    @property
    def path(self):
        return "events" if self.get_from_events else "disputes"

    schema = th.PropertiesList(
        th.Property("id", th.StringType),
        th.Property("object", th.StringType),
        th.Property("amount", th.NumberType),
        th.Property("charge", th.StringType),
        th.Property("created", th.DateTimeType),
        th.Property("updated", th.DateTimeType),
        th.Property("currency", th.StringType),
        th.Property("evidence", th.CustomType({"type": ["object", "string"]})),
        th.Property("evidence_details", th.CustomType({"type": ["object", "string"]})),
        th.Property("is_charge_refundable", th.BooleanType),
        th.Property("livemode", th.BooleanType),
        th.Property("metadata", th.CustomType({"type": ["object", "string"]})),
        th.Property("payment_intent", th.StringType),
        th.Property("reason", th.StringType),
        th.Property("status", th.StringType),
    ).to_dict()


class Discounts(stripeStream):
    """Define Products stream."""

    name = "discounts"
    replication_key = "updated"
    object = "invoice"
    event_filter = "invoice.*"
    
    @property
    def path(self):
        # get discounts from invoices and invoice line items
        if not self.get_from_events:
            return "invoices"
        else:   
            return "events"


    @property
    def expand(self):
        if self.get_from_events:
            return ["discounts", "lines.data.discounts", "discounts.coupon.applies_to"]
        else:
            return ["data.discounts", "data.lines.data.discounts", "data.discounts.coupon.applies_to"]
        

    schema = th.PropertiesList(
        th.Property("id", th.StringType),
        th.Property("object", th.StringType),
        th.Property("checkout_session", th.StringType),
        th.Property("coupon", th.ObjectType(
            th.Property("id", th.StringType),
            th.Property("object", th.StringType),
            th.Property("amount_off", th.IntegerType),
            th.Property("created", th.IntegerType),
            th.Property("currency", th.StringType),
            th.Property("duration", th.StringType),
            th.Property("duration_in_months", th.IntegerType),
            th.Property("max_redemptions", th.IntegerType),
            th.Property("metadata", th.CustomType({"type": ["object", "array", "string"]})),
            th.Property("name", th.StringType),
            th.Property("percent_off", th.NumberType),
            th.Property("redeem_by", th.IntegerType),
            th.Property("times_redeemed", th.IntegerType),
            th.Property("valid", th.BooleanType),
        )),
        th.Property("customer", th.StringType),
        th.Property("end", th.DateTimeType),
        th.Property("invoice", th.StringType),
        th.Property("invoice_item", th.StringType),
        th.Property("promotion_code", th.StringType),
        th.Property("start", th.DateTimeType),
        th.Property("subscription", th.BooleanType),
        th.Property("subscription_item", th.StringType),
        th.Property("updated", th.DateTimeType),
    ).to_dict()

    def parse_response(self, response) -> Iterable[dict]:
        response = super().parse_response(response)
        discounts = []
        for invoice in response:
            invoice_discounts = []
            updated = invoice["updated"]
            # add header discounts to invoice discounts list
            invoice_discounts.extend(invoice["discounts"])
            # add line discounts to invoice discounts list
            [invoice_discounts.extend(line["discounts"]) for line in invoice["lines"]["data"]]
            # add updated rep key to all invoice discounts
            [discount.update({"updated": updated}) for discount in invoice_discounts]
            # add invoice discounts to discounts list
            discounts.extend(invoice_discounts)
        return discounts

<|MERGE_RESOLUTION|>--- conflicted
+++ resolved
@@ -200,20 +200,9 @@
         if record.get("invoice_item"):
             return {"invoice_item_id": record["invoice_item"]}
 
-<<<<<<< HEAD
-    def get_child_context(self, record, context) -> dict:
-        if record.get("invoice_item"):
-            return {"invoice_item_id": record["invoice_item"]}
-
     def _sync_children(self, child_context: dict) -> None:
         if child_context is not None:
             return super()._sync_children(child_context)
-
-=======
-    def _sync_children(self, child_context: dict) -> None:
-        if child_context is not None:
-            return super()._sync_children(child_context)
->>>>>>> a5f001bc
 
 class InvoiceItems(stripeStream):
     """Define InvoiceItems stream."""
@@ -290,14 +279,9 @@
         if row["id"] not in self.ids:
             self.ids.add(row["id"])
             return super().post_process(row, context)
-<<<<<<< HEAD
-        
+
 
 class Subscriptions(ConcurrentStream):
-=======
-
-class Subscriptions(stripeStream):
->>>>>>> a5f001bc
     """Define Subscriptions stream."""
 
     name = "subscriptions"
